--- conflicted
+++ resolved
@@ -32,17 +32,10 @@
 If you use any own/custom codes json files please backup such json files before migrating to this integration from the original one. After instalation (using HACS) please place your custom files into new `custom_codes` directory. `codes` directory is managed by HACS and you will loose all changes during any HACS update!
 
 ## Installation
-<<<<<<< HEAD
 ### *HACS*
 If you want HACS to handle installation and updates, add SmartIR url `https://github.com/klimofey/SmartIR` as a [custom repository](https://hacs.xyz/docs/faq/custom_repositories/) in the HACS. This is preffered instalation method as it would allow for automatic updates.
-=======
 
-### _HACS_
-
-If you want HACS to handle installation and updates, add SmartIR url `https://github.com/litinoveweedle/SmartIR` as a [custom repository](https://hacs.xyz/docs/faq/custom_repositories/) in the HACS. This is preffered instalation method as it would allow for automatic updates.
->>>>>>> 310be396
-
-[![Open your Home Assistant instance and open a repository inside the Home Assistant Community Store.](https://my.home-assistant.io/badges/hacs_repository.svg)](https://my.home-assistant.io/redirect/hacs_repository/?owner=litinoveweedle&repository=SmartIR&category=Integration)
+[![Open your Home Assistant instance and open a repository inside the Home Assistant Community Store.](https://my.home-assistant.io/badges/hacs_repository.svg)](https://my.home-assistant.io/redirect/hacs_repository/?owner=klimofey&repository=SmartIR&category=Integration)
 
 ### _Manual_
 
@@ -81,12 +74,7 @@
 ```
 
 ## Device Data - IR Codes
-<<<<<<< HEAD
 To properly function, specification of your controlled device data including IR codes shall exists either in `codes` or in `custom_codes` directory as a .JSON file. When installed both using HACS or manual method, `codes` directory is populated by device data files maintained by this project. If you would like to create your own device data file, place it in the `custom_codes` class `climate|fan|media_player` subdirectory, this directory is persistent and will be manitained accross HACS updates. **Please don't forget to create [PR](https://github.com/klimofey/SmartIR/pulls) for this new device data file and I will try to include it in a new releases.**
-=======
-
-To properly function, specification of your controlled device data including IR codes shall exists either in `codes` or in `custom_codes` directory as a .JSON file. When installed both using HACS or manual method, `codes` directory is populated by device data files maintained by this project. If you would like to create your own device data file, place it in the `custom_codes` class `climate|fan|media_player` subdirectory, this directory is persistent and will be manitained accross HACS updates. **Please don't forget to create [PR](https://github.com/litinoveweedle/SmartIR/pulls) for this new device data file and I will try to include it in a new releases.**
->>>>>>> 310be396
 
 ## Platform setup instructions
 
